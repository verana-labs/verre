--- conflicted
+++ resolved
@@ -179,13 +179,6 @@
           }
           break
         }
-<<<<<<< HEAD
-        case 'VerifiablePublicRegistry': {
-          // await queryTrustRegistry(service)
-          break
-        }
-=======
->>>>>>> b4bfdcf9
         default:
           break
       }
