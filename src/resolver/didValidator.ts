import {
  type W3cVerifiableCredential,
  type W3cPresentation,
  type W3cJsonLdVerifiablePresentation,
  type AgentContext,
  JsonObject,
  W3cCredentialSubject,
  DidsApi,
  ConsoleLogger,
} from '@credo-ts/core'
import { DIDDocument, Resolver, Service } from 'did-resolver'
import * as didWeb from 'web-did-resolver'

import {
  ECS,
  ResolverConfig,
  TrustResolution,
  TrustErrorCode,
  IService,
  ICredential,
  IOrg,
  IPerson,
  InternalResolverConfig,
  Permission,
  VerifiablePublicRegistry,
  TrustResolutionOutcome,
} from '../types'
import {
  buildMetadata,
  fetchJson,
  handleTrustError,
  identifySchema,
  TrustError,
  validateSchemaContent,
  verifyDigestSRI,
  verifySignature,
} from '../utils'

// Generic resolver for DID Web only
const resolverInstance = new Resolver(didWeb.getResolver())
const logger = new ConsoleLogger()

/**
 * Resolves a Decentralized Identifier (DID) and performs trust validation.
 *
 * This is the main entrypoint for resolving a DID. It retrieves the DID Document,
 * validates its structure, and checks the trust status of the identifier and its services
 * using the provided verifiable public registry.
 *
 * @param did - The Decentralized Identifier to resolve (e.g., `did:key:...`, `did:web:...`, etc.).
 * @param options - Configuration options for the resolver.
<<<<<<< HEAD
 * @param options.verifiablePublicRegistries - *(Optional)* The registry public registries URLs used to validate the DID and its services.
=======
 * @param options.verifiablePublicRegistries - *(Optional)* The registry public registries URIs used to validate the DID and its services.
>>>>>>> 4c834798
 * @param options.didResolver - *(Optional)* A custom DID resolver instance to override the default resolver behavior.
 * @param options.agentContext - The agent context containing the global operational state of the agent, including registered services, modules, dids, wallets, storage, and configuration from Credo-TS.
 *
 * @returns A promise that resolves to a `TrustResolution` object containing the resolution result,
 * DID document metadata, and trust validation outcome.
 */
export async function resolve(did: string, options: ResolverConfig): Promise<TrustResolution> {
  if (!options.didResolver) {
    options.didResolver = getCredoTsDidResolver(options.agentContext)
  }
  return await _resolve(did, options)
}

/**
 * Creates a DID Resolver instance that uses the Credo-TS internal `DidResolverService`
 * to resolve Decentralized Identifiers (DIDs).
 *
 * This resolver delegates all resolution requests to the `DidResolverService` registered
 * within the provided `AgentContext`.
 *
 * @param agentContext - The agent context containing the global operational state
 * of the agent, including registered services, modules, DIDs, wallets, storage, and configuration
 * from Credo-TS.
 *
 * @returns A `did-resolver` `Resolver` instance configured to use Credo-TS for DID resolution.
 */
function getCredoTsDidResolver(agentContext: AgentContext): Resolver {
  const didResolverApi = agentContext.dependencyManager.resolve(DidsApi)
  return new Resolver(
    new Proxy(
      {},
      {
        // eslint-disable-next-line @typescript-eslint/no-unused-vars
        get: (_target, _method: string) => {
          return async (did: string) => didResolverApi.resolve(did)
        },
      },
    ),
  )
}

/**
 * Verifies the authorization of a DID by resolving linked services,
 * extracting verifiable credentials, and checking permissions from the trust registry.
 *
 * @param did - The Decentralized Identifier to be verified.
 * @returns A list of resolved permissions or nulls for each valid service.
 */
export async function verifyDidAuthorization(did: string) {
  const didDocument = await retrieveDidDocument(did)

  const results = await Promise.all(
    (didDocument?.service ?? [])
      .filter(service => service.type === 'LinkedVerifiablePresentation' && service.id?.includes('org'))
      .map(service => resolvePermissionFromService(service, did)),
  )

  return results
}

/**
 * Resolves a permission for a given service by extracting and following
 * the chain of linked credentials, schemas, and trust registry queries.
 *
 * @param service - A DID Document service entry of type 'LinkedVerifiablePresentation'.
 * @param did - The original DID whose authorization is being verified.
 * @returns The resolved permission object or null if resolution fails.
 */
async function resolvePermissionFromService(service: Service, did: string): Promise<Permission | null> {
  try {
    const vp = await resolveServiceVP(service)
    const credential = resolveCredential(vp)
    const { schema } = resolveSchemaAndSubject(credential)

    const schemaCredential = await fetchJson<W3cVerifiableCredential>(schema.id)
    const { subject } = resolveSchemaAndSubject(schemaCredential)

    const refUrl = getRefUrl(subject)
    // Extract schema ID and trust registry base
    const { trustRegistry, schemaId } = resolveTrustRegistry(refUrl)

    const permUrl = `${trustRegistry}/perm/v1/find_with_did?did=${encodeURIComponent(
      did,
    )}&type=1&schema_id=${schemaId}`

    return await fetchJson<Permission>(permUrl)
  } catch (error) {
<<<<<<< HEAD
    console.error(`Error processing service:`, service, error)
=======
    logger.error(`Error processing service: ${service}`, error)
>>>>>>> 4c834798
    return null
  }
}

/**
 * Extracts the Trust Registry base URL and the schema ID from a given schema `refUrl`.
 *
 * Example:
 * Input:  "https://registry.example.com/schemas/v1/1"
 * Output: {
 *   trustRegistry: "https://registry.example.com/schemas",
 *   schemaId: "1"
 * }
 *
 * @param refUrl The reference URL pointing to a schema within a Trust Registry.
 * @returns An object containing the `trustRegistry` base URL and the `schemaId`.
 */
export function resolveTrustRegistry(refUrl: string): { trustRegistry: string; schemaId: string } {
  const url = new URL(refUrl)
  const segments = url.pathname.split('/').filter(Boolean)

  return {
    trustRegistry: `${url.origin}/${segments[0]}`,
    schemaId: segments.at(-1)!,
  }
}

/**
 * Internal resolution and trust processing logic.
 *
 * Only use this method directly if you need to customize advanced resolution behavior.
 * This function supports injecting internal attributes (`attrs`), which are used during
 * recursive calls when resolving a parent DID Document associated with the original DID.
 *
 * For most use cases, prefer using the public `resolve` function.
 *
 * @internal
 */
export async function _resolve(did: string, options: InternalResolverConfig): Promise<TrustResolution> {
  if (!did) {
    return {
      verified: false,
      outcome: TrustResolutionOutcome.INVALID,
      metadata: buildMetadata(TrustErrorCode.INVALID, 'Invalid DID URL'),
    }
  }

  const { verifiablePublicRegistries, didResolver, attrs, agentContext } = options
  try {
    const didDocument = await retrieveDidDocument(did, didResolver)

    try {
      return await processDidDocument(
        did,
        didDocument,
        agentContext,
        verifiablePublicRegistries || [],
        didResolver,
        attrs,
      )
    } catch (error) {
      return handleTrustError(error, didDocument)
    }
  } catch (error) {
    return handleTrustError(error)
  }
}

/**
 * Processes a DID Document to extract credentials and determine the associated verifiable service.
 *
 * This method iterates through the services listed in a DID Document and:
 * - Resolves and verifies credentials embedded in Linked Verifiable Presentations.
 * - Queries Verifiable Public Registries for trusted data.
 * - Determines the appropriate verifiable service based on credentials.
 *
 * It attempts to associate a trusted service with the DID either by:
 * - Resolving a service credential issued by another DID, or
 * - Falling back to a service credential included directly in the document.
 *
 * It also identifies the credential of the issuer (organization or person) if present.
 *
 * @param {string} did - The DID being processed.
 * @param {DIDDocument} didDocument - The DID Document that may include verifiable services.
 * @param {Resolver} [didResolver] - Optional DID resolver instance for nested resolution.
 * @param {IService} [attrs] - Optional pre-identified verifiable service to use.
<<<<<<< HEAD
 * @param {VerifiablePublicRegistry[]} verifiablePublicRegistries - The registry public registries URLs used for validation and lookup.
=======
 * @param {VerifiablePublicRegistry[]} verifiablePublicRegistries - The registry public registries URIs used for validation and lookup.
>>>>>>> 4c834798
 *
 * @returns {Promise<TrustResolution>} An object containing:
 * - The original DID Document
 * - Extracted issuer credential (organization or person)
 * - Identified verifiable service credential
 * - Metadata
 *
 * @throws {TrustError} If no supported service types are found, or if no valid credentials can be resolved.
 *
 * Notes:
 * - Only the first credential from a Verifiable Presentation is currently processed.
 * - The function supports two types of trusted resolution flows:
 *    1. Direct: When the issuer equals the DID.
 *    2. Indirect: When the service is issued by an external trusted DID and is resolvable.
 */
async function processDidDocument(
  did: string,
  didDocument: DIDDocument,
  agentContext: AgentContext,
  verifiablePublicRegistries: VerifiablePublicRegistry[],
  didResolver?: Resolver,
  attrs?: IService,
): Promise<TrustResolution> {
  if (!didDocument?.service) {
    throw new TrustError(TrustErrorCode.NOT_FOUND, 'Failed to retrieve DID Document with service.')
  }

  const credentials: ICredential[] = []
  let serviceProvider: ICredential | undefined
  let service: IService | undefined = attrs
  let outcome: TrustResolutionOutcome = TrustResolutionOutcome.NOT_TRUSTED

  await Promise.all(
    didDocument.service.map(async didService => {
      switch (didService.type) {
        case 'LinkedVerifiablePresentation': {
          const vp = await resolveServiceVP(didService)
          if (!vp)
            throw new TrustError(
              TrustErrorCode.NOT_SUPPORTED,
              `Invalid Linked Verifiable Presentation for service id: '${didService.id}'`,
            )

          const { credential, outcome: vpOutcome } = await getVerifiedCredential(
            vp,
            verifiablePublicRegistries,
            agentContext,
          )
          credentials.push(credential)
          outcome = vpOutcome

          const isServiceCred = credential.schemaType === ECS.SERVICE
          const isExternalIssuer = credential.issuer !== did

          if (isServiceCred && isExternalIssuer) {
            const resolution = await _resolve(credential.issuer, {
              verifiablePublicRegistries,
              didResolver,
              attrs: credential,
              agentContext,
            })
            service = resolution.service
            serviceProvider = resolution.serviceProvider
          }
          break
        }
        default:
          break
      }
    }),
  )
  service ??= credentials.find((cred): cred is IService => cred.schemaType === ECS.SERVICE)
  serviceProvider ??= credentials.find(
    (cred): cred is IOrg | IPerson => cred.schemaType === ECS.ORG || cred.schemaType === ECS.PERSON,
  )

  // If proof of trust exists, return the result with the service (issuer equals did)
  if (serviceProvider && service) {
    return {
      didDocument,
      outcome,
      verified: true,
      service,
      serviceProvider,
    }
  }
  throw new TrustError(TrustErrorCode.NOT_FOUND, 'Valid serviceProvider and service were not found')
}

/**
 * Fetches and validates a DID Document.
 * @param did - The DID to fetch.
 * @returns A promise resolving to the resolution result.
 */
async function retrieveDidDocument(did: string, didResolver?: Resolver): Promise<DIDDocument> {
  const resolutionResult = await (didResolver?.resolve(did) ?? resolverInstance.resolve(did))
  const didDocument = resolutionResult?.didDocument
  if (!didDocument) throw new TrustError(TrustErrorCode.NOT_FOUND, `DID resolution failed for ${did}`)

  const serviceEntries = didDocument.service || []
  if (!serviceEntries.length)
    throw new TrustError(TrustErrorCode.NOT_FOUND, 'No services found in the DID Document.')

  // Validate presence of "vpr-schemas"
  const hasLinkedPresentation = serviceEntries.some(
    s => s.type === 'LinkedVerifiablePresentation' && s.id.includes('#vpr-schemas'),
  )
  const hasTrustRegistry = serviceEntries.some(
    s => s.type === 'VerifiablePublicRegistry' && s.id.includes('#vpr-schemas-trust-registry'),
  )

  // Validate presence of "vpr-essential-schemas"
  const hasEssentialSchemas = serviceEntries.some(
    s => s.type === 'LinkedVerifiablePresentation' && s.id.includes('#vpr-ecs'),
  )
  const hasEssentialTrustRegistry = serviceEntries.some(
    s => s.type === 'VerifiablePublicRegistry' && s.id.includes('#vpr-ecs-trust-registry'),
  )

  // Validate schema consistency
  if (hasLinkedPresentation && !hasTrustRegistry) {
    throw new TrustError(
      TrustErrorCode.INVALID,
      "Missing 'VerifiablePublicRegistry' entry for existing '#vpr-schemas-trust-registry'.",
    )
  }
  if (hasTrustRegistry && !hasLinkedPresentation) {
    throw new TrustError(
      TrustErrorCode.INVALID,
      "Missing 'LinkedVerifiablePresentation' entry for existing '#vpr-schemas'.",
    )
  }
  if (hasEssentialSchemas && !hasEssentialTrustRegistry) {
    throw new TrustError(
      TrustErrorCode.INVALID,
      "Missing 'VerifiablePublicRegistry' entry for existing '#vpr-essential-schemas'.",
    )
  }
  if (hasEssentialTrustRegistry && !hasEssentialSchemas) {
    throw new TrustError(
      TrustErrorCode.INVALID,
      "Missing 'LinkedVerifiablePresentation' entry for existing '#vpr-essential-schemas-trust-registry'.",
    )
  }

  return didDocument
}

/**
 * Extracts a Linked Verifiable Presentation (VP) from a service endpoint.
 *
 * This function retrieves a Verifiable Presentation from the provided service's
 * endpoint(s). It filters out invalid endpoints, attempts to fetch the VP, and
 * returns the service enriched with the retrieved VP.
 *
 * @param service - The service containing the endpoint(s) pointing to a Verifiable Presentation.
 * @returns A promise resolving to the service with an attached Verifiable Presentation.
 * @throws An error if no valid endpoints are found or if the request fails.
 */
async function resolveServiceVP(service: Service): Promise<W3cPresentation> {
  const endpoints = Array.isArray(service.serviceEndpoint)
    ? service.serviceEndpoint
    : [service.serviceEndpoint]
  if (!endpoints.length) throw new TrustError(TrustErrorCode.NOT_FOUND, 'No valid endpoints found')

  for (const endpoint of endpoints) {
    try {
      return await fetchJson<W3cPresentation>(endpoint)
    } catch (error) {
      throw new TrustError(TrustErrorCode.INVALID_REQUEST, `Failed to fetch VP from ${endpoint}: ${error}`)
    }
  }
  throw new TrustError(TrustErrorCode.INVALID, 'No valid endpoints found')
}

/**
 * Extracts a valid verifiable credential from a Verifiable Presentation.
 * @param vp - The Verifiable Presentation to parse.
 * @param verifiablePublicRegistries - The registry public registries URLs used for validation and lookup.
 * @param agentContext - The Agent Context for signature verification.
 * @returns A valid Verifiable Credential.
 * @throws Error if no valid credential is found.
 */
async function getVerifiedCredential(
  vp: W3cPresentation,
  verifiablePublicRegistries: VerifiablePublicRegistry[],
  agentContext: AgentContext,
): Promise<{ credential: ICredential; outcome: TrustResolutionOutcome }> {
  const w3cCredential = resolveCredential(vp)
  const isVerified = await verifySignature(vp as W3cJsonLdVerifiablePresentation, agentContext)
  if (!isVerified.result) {
    throw new TrustError(
      TrustErrorCode.INVALID,
      'The verifiable credential proof is not valid with: ' + isVerified.error,
    )
  }

  return await processCredential(w3cCredential, verifiablePublicRegistries)
}

/**
 * Finds a valid Verifiable Credential inside a Verifiable Presentation.
 * @param vp - The Verifiable Presentation to search.
 * @returns The first valid Verifiable Credential.
 * @throws Error if no valid credential is found.
 */
function resolveCredential(vp: W3cPresentation): W3cVerifiableCredential {
  if (
    !vp.verifiableCredential ||
    !Array.isArray(vp.verifiableCredential) ||
    vp.verifiableCredential.length === 0
  ) {
    throw new TrustError(TrustErrorCode.NOT_FOUND, 'No verifiable credential found in the response')
  }

  const validCredential = vp.verifiableCredential.find(vc => vc.type.includes('VerifiableCredential')) as
    | W3cVerifiableCredential
    | undefined

  if (!validCredential) {
    throw new TrustError(TrustErrorCode.INVALID, 'No valid verifiable credential found in the response')
  }

  return validCredential
}

/**
 * Processes and validates a Verifiable Credential against its declared schema.
 *
 * This function supports two schema types:
 * - 'JsonSchemaCredential': A credential that references another credential as its schema.
 * - 'JsonSchema': A credential that uses a raw JSON Schema for validation.
 *
 * Validation includes:
 * - Checking required fields (`credentialSchema`, `credentialSubject`)
 * - Verifying the schema type
 * - Fetching the schema and subject schema (if needed)
 * - Validating schema integrity via SRI
 * - Validating the credential against the schema definitions
 *
 * @param w3cCredential - The Verifiable Credential to validate.
 * @param verifiablePublicRegistries - The registry public registries URLs used for validation and lookup.
 * @param attrs - Optional attributes to validate against the credential subject schema.
 * @returns A Promise resolving to the processed and validated credential.
 * @throws {TrustError} If validation fails due to missing fields, unsupported types, schema mismatch, or integrity check failure.
 */
async function processCredential(
  w3cCredential: W3cVerifiableCredential,
  verifiablePublicRegistries: VerifiablePublicRegistry[],
  attrs?: Record<string, string>,
): Promise<{ credential: ICredential; outcome: TrustResolutionOutcome }> {
  const { schema, subject } = resolveSchemaAndSubject(w3cCredential)
  const id = w3cCredential.id as string
  const issuer = w3cCredential.issuer as string

  if (schema.type === 'JsonSchemaCredential') {
    const jsonSchemaCredential = await fetchJson<W3cVerifiableCredential>(schema.id)
    return processCredential(
      jsonSchemaCredential,
      verifiablePublicRegistries,
      subject as Record<string, string>,
    )
  }

  if (schema.type === 'JsonSchema') {
    const { digestSRI: schemaDigestSRI } = schema as Record<string, any>
    const { digestSRI: subjectDigestSRI } = subject as Record<string, any>
    try {
      // Fetch and verify the credential schema integrity
      const schemaData = await fetchJson(schema.id)
      verifyDigestSRI(JSON.stringify(schemaData), schemaDigestSRI, 'Credential Schema')

      // Validate the credential against the schema
      validateSchemaContent(schemaData, w3cCredential)

      // Extract the reference URL from the subject if it contains a JSON Schema reference
      const refUrl = getRefUrl(subject)
<<<<<<< HEAD
      const registry = verifiablePublicRegistries.find(registry => refUrl.startsWith(registry.name))
=======
      const registry = verifiablePublicRegistries.find(registry => refUrl.startsWith(registry.id))
>>>>>>> 4c834798
      const outcome = !registry
        ? TrustResolutionOutcome.NOT_TRUSTED
        : registry.production
          ? TrustResolutionOutcome.VERIFIED
          : TrustResolutionOutcome.VERIFIED_TEST

      // If a reference URL exists, fetch the referenced schema
      const subjectSchema = await fetchJson<JsonObject>(
<<<<<<< HEAD
        registry?.name && registry.baseurls[0] ? refUrl.replace(registry.name, registry.baseurls[0]) : refUrl,
=======
        registry?.id && registry.id[0] ? refUrl.replace(registry.id, registry.baseUrls[0]) : refUrl,
>>>>>>> 4c834798
      )

      // Verify the integrity of the referenced subject schema using its SRI digest
      verifyDigestSRI(JSON.stringify(subjectSchema), subjectDigestSRI, 'Credential Subject')

      // Validate the credential subject attributes against the JSON schema content
      validateSchemaContent(JSON.parse(subjectSchema.schema as string), attrs)
      const credential = { schemaType: identifySchema(attrs), id, issuer, ...attrs } as ICredential
      return { credential, outcome }
    } catch (error) {
      throw new TrustError(TrustErrorCode.INVALID, `Failed to validate credential: ${error.message}`)
    }
  }
  throw new TrustError(TrustErrorCode.VERIFICATION_FAILED, 'Failed to validate credential')
}

/**
 * Extracts and validates the credential schema and subject from a verifiable credential.
 * Ensures the schema is of a supported type.
 *
 * @param credential - The verifiable credential to extract data from.
 * @returns An object containing the validated schema and subject.
 * @throws TrustError if the schema or subject is missing, or if the schema type is unsupported.
 */
function resolveSchemaAndSubject(credential: W3cVerifiableCredential) {
  const schema = extractSchema(credential.credentialSchema)
  const subject = extractSchema(credential.credentialSubject)

  if (!schema || !subject) {
    throw new TrustError(
      TrustErrorCode.NOT_FOUND,
      "Missing 'credentialSchema' or 'credentialSubject' in Verifiable Trust Credential.",
    )
  }

  if (!['JsonSchemaCredential', 'JsonSchema'].includes(schema.type)) {
    throw new TrustError(
      TrustErrorCode.INVALID,
      "Credential schema type must be 'JsonSchemaCredential' or 'JsonSchema'.",
    )
  }

  return { schema, subject }
}

/**
 * Extracts the `$ref` value from a subject's `jsonSchema` property, if present.
 *
 * This utility checks whether the given `subject` is an object containing a `jsonSchema`
 * property, and if so, returns the `$ref` string inside it. If the property does not
 * exist or the structure does not match, it returns `undefined`.
 *
 * @param subject - The value to inspect. Can be any type.
 * @returns The `$ref` string if found.
 * @throws {TrustError} If validation fails due to missing fields, unsupported types.
 */
function getRefUrl(subject: W3cCredentialSubject): string {
  if (
    subject &&
    typeof subject === 'object' &&
    'jsonSchema' in subject &&
    (subject as any).jsonSchema?.$ref
  ) {
    return (subject as any).jsonSchema.$ref
  }
  throw new TrustError(
    TrustErrorCode.NOT_SUPPORTED,
    'only `$ref` references are currently supported in schemas',
  )
}

function extractSchema<T>(value?: T | T[]): T | undefined {
  return Array.isArray(value) ? value[0] : value
}<|MERGE_RESOLUTION|>--- conflicted
+++ resolved
@@ -49,11 +49,7 @@
  *
  * @param did - The Decentralized Identifier to resolve (e.g., `did:key:...`, `did:web:...`, etc.).
  * @param options - Configuration options for the resolver.
-<<<<<<< HEAD
- * @param options.verifiablePublicRegistries - *(Optional)* The registry public registries URLs used to validate the DID and its services.
-=======
  * @param options.verifiablePublicRegistries - *(Optional)* The registry public registries URIs used to validate the DID and its services.
->>>>>>> 4c834798
  * @param options.didResolver - *(Optional)* A custom DID resolver instance to override the default resolver behavior.
  * @param options.agentContext - The agent context containing the global operational state of the agent, including registered services, modules, dids, wallets, storage, and configuration from Credo-TS.
  *
@@ -141,11 +137,7 @@
 
     return await fetchJson<Permission>(permUrl)
   } catch (error) {
-<<<<<<< HEAD
-    console.error(`Error processing service:`, service, error)
-=======
     logger.error(`Error processing service: ${service}`, error)
->>>>>>> 4c834798
     return null
   }
 }
@@ -232,11 +224,7 @@
  * @param {DIDDocument} didDocument - The DID Document that may include verifiable services.
  * @param {Resolver} [didResolver] - Optional DID resolver instance for nested resolution.
  * @param {IService} [attrs] - Optional pre-identified verifiable service to use.
-<<<<<<< HEAD
- * @param {VerifiablePublicRegistry[]} verifiablePublicRegistries - The registry public registries URLs used for validation and lookup.
-=======
  * @param {VerifiablePublicRegistry[]} verifiablePublicRegistries - The registry public registries URIs used for validation and lookup.
->>>>>>> 4c834798
  *
  * @returns {Promise<TrustResolution>} An object containing:
  * - The original DID Document
@@ -514,11 +502,7 @@
 
       // Extract the reference URL from the subject if it contains a JSON Schema reference
       const refUrl = getRefUrl(subject)
-<<<<<<< HEAD
-      const registry = verifiablePublicRegistries.find(registry => refUrl.startsWith(registry.name))
-=======
       const registry = verifiablePublicRegistries.find(registry => refUrl.startsWith(registry.id))
->>>>>>> 4c834798
       const outcome = !registry
         ? TrustResolutionOutcome.NOT_TRUSTED
         : registry.production
@@ -527,11 +511,7 @@
 
       // If a reference URL exists, fetch the referenced schema
       const subjectSchema = await fetchJson<JsonObject>(
-<<<<<<< HEAD
-        registry?.name && registry.baseurls[0] ? refUrl.replace(registry.name, registry.baseurls[0]) : refUrl,
-=======
         registry?.id && registry.id[0] ? refUrl.replace(registry.id, registry.baseUrls[0]) : refUrl,
->>>>>>> 4c834798
       )
 
       // Verify the integrity of the referenced subject schema using its SRI digest
