# Verana Trust Resolver (VerRe)

The **Verana Trust Resolver** library provides a set of functions to resolve Decentralized Identifiers (DIDs), validate their associated documents, process Verifiable Credentials, and check their trust status according to the [**Verifiable Trust** specifications](https://verana-labs.github.io/verifiable-trust-spec/#vt-json-schema-cred-verifiable-trust-json-schema-credential) of the Verana blockchain.

The main entry point for using the resolver is the `resolve` function, which allows users to retrieve and validate a DID document, process its credentials, and check its trust status against the **Verana Trust Registry**.

---

## **Table of Contents**
1. [Getting Started](#getting-started)
1. [Overview](#overview)
1. [Importing the Method](#importing-the-method)
1. [Method Signature](#method-signature)
1. [Parameters](#parameters)
1. [Return Value](#return-value)
1. [Usage Example](#usage-example)
1. [Notes](#notes)

---

## **Getting Started**

To use the Verana Trust Resolver, install the library and import the necessary modules:

```bash
npm install @verana-labs/verre
```
or
```bash
yarn add @verana-labs/verre
```

## Overview
The `resolve` method is used to resolve a Decentralized Identifier (DID), validate its associated document, and verify any linked services. This function retrieves the DID document, processes its verifiable credentials, and determines its trust status.

## Importing the Method
```typescript
import { resolve } from '@verana-labs/verre';
```

## Method Signature
```typescript
async function resolve(did: string, options?: ResolverConfig): Promise<TrustResolution>
```

## Parameters

- `did` (**string**, required): The Decentralized Identifier to resolve.
- `options` (**ResolverConfig**): Configuration options for the resolver.
<<<<<<< HEAD
  - `verifiablePublicRegistries` (**VerifiablePublicRegistry[]**): List of verifiable public registry definitions for validation.
=======
  - `verifiablePublicRegistries` (**VerifiablePublicRegistry[]**): List of known, trusted verifiable public registry definitions for validation.
>>>>>>> 4c834798
  - `didResolver` (**Resolver**, optional): A custom [universal resolver](https://github.com/decentralized-identity/did-resolver) instance. Useful when integrating with specific resolution strategies, such as those from Credo-TS.
  - `agentContext` (**AgentContext**, mandatory): holds the global operational context of the agent, including its current runtime state, registered services, modules, dids, wallets, storage, and configuration from Credo-TS
> **Note:** This function internally uses additional fields (like `attrs`) for recursion and processing, which are not part of the public configuration interface.

## Return Value
Returns a `Promise<TrustResolution>` that resolves to an object containing:

* `didDocument` (*DIDDocument* | optional): The resolved DID Document.
* `verified` (*boolean*): Indicates whether the DID and its services passed trust validation.
* `outcome` (*TrustResolutionOutcome*): The result status of the trust resolution process.
* `metadata` (*TrustResolutionMetadata* | optional): Additional resolution metadata such as `errorMessage` or `errorCode`.
* `service` (*IService* | optional): The verified credential service offered by the resolved entity.
* `serviceProvider` (*ICredential* | optional): The credential representing the issuer or trust provider for the service.

## Usage Example

```typescript
import { resolve } from '@verana-labs/verre';

(async () => {
  const did = 'did:example:123456';
  const verifiablePublicRegistries = [
    {
<<<<<<< HEAD
      name: 'https://vpr-hostname/vpr',
=======
      name: 'vpr:hostname:main',
>>>>>>> 4c834798
      baseurls: ['http://testTrust.com'],
      production: true,
    },
  ];

  const resolution = await resolve(did, { verifiablePublicRegistries, agentContext });
  console.log('Resolved DID Document:', resolution.resolvedDidDocument);
  console.log('Trust Metadata:', resolution.metadata);
})();
```

### Using Credo-TS with a Default DID Resolver

```ts
import { Resolver } from 'did-resolver'
import { AgentContext } from '@credo-ts/core'

// Set up the agent
const agent = await setupAgent({ name: 'Default DID Resolver Test with Credo' })
const agentContext = agent.dependencyManager.resolve(AgentContext)

// By default, if no resolver is provided, the Credo-TS resolver will be used
await resolve('did:web:example.com', {
  trustRegistryUrl: 'https://registry.example.com',
  agentContext,
})
```

### Using Credo-TS to Provide a Custom DID Resolver

```ts
import { Resolver } from 'did-resolver'
import { DidResolverService, AgentContext } from '@credo-ts/core'

// Set up the agent
const agent = await setupAgent({ name: 'DID Service Test' })
const didResolverService = agent.dependencyManager.resolve(DidResolverService)
const agentContext = agent.dependencyManager.resolve(AgentContext)

// Create a custom resolver using Credo-TS resolution strategies
const didResolver = new Resolver({
  web: async (did: string) => didResolverService.resolve(agentContext, did),
  key: async (did: string) => didResolverService.resolve(agentContext, did),
  peer: async (did: string) => didResolverService.resolve(agentContext, did),
  jwk: async (did: string) => didResolverService.resolve(agentContext, did),
})
const verifiablePublicRegistries = [
  {
    name: 'https://vpr-hostname/vpr',
    baseurls: ['http://testTrust.com'],
    production: true,
  },
];

// Use the custom resolver in the call to `resolve`
await resolve('did:web:example.com', {
  verifiablePublicRegistries,
  didResolver,
  agentContext,
})
```

### ✅ Example: Agent with In-Memory Askar Wallet and DID Resolver (Generic)

```ts
import { Agent, AgentContext, InitConfig } from '@credo-ts/core'
import { AskarModule } from '@credo-ts/askar'
import { agentDependencies } from '@credo-ts/node'
import { ariesAskar } from '@hyperledger/aries-askar-nodejs'
import { Resolver } from 'did-resolver'
import * as didWeb from 'web-did-resolver'

import { getAskarStoreConfig } from '../src/helpers'

// Create the in-memory wallet config
const walletConfig = getAskarStoreConfig('InMemoryTestAgent', { inMemory: true })
const didResolver = new Resolver(didWeb.getResolver())

// Agent initialization config
const config: InitConfig = {
  label: 'InMemoryTestAgent',
  walletConfig,
}

// Create and initialize the agent
const agent = new Agent({
  config,
  dependencies: agentDependencies,
  modules: {
    askar: new AskarModule({ ariesAskar }),
  },
})

await agent.initialize()

// Resolve dependencies
const agentContext = agent.dependencyManager.resolve(didResolver, AgentContext)

// Example usage of the DID Resolver
const result = await resolve('did:web:example.com', {
  agentContext,
})
console.log('Resolved DID Document:', result)
```

## Notes
- The method supports ECS (Entity Credential Schema) identifiers such as `ORG`, `PERSON`, `USER-AGENT`, and `SERVICE`.
- The function exits early if both `issuerCredential` and `verifiableService` are found during credential processing.

This method is essential for resolving and validating DIDs in a trusted ecosystem.
<|MERGE_RESOLUTION|>--- conflicted
+++ resolved
@@ -47,11 +47,7 @@
 
 - `did` (**string**, required): The Decentralized Identifier to resolve.
 - `options` (**ResolverConfig**): Configuration options for the resolver.
-<<<<<<< HEAD
-  - `verifiablePublicRegistries` (**VerifiablePublicRegistry[]**): List of verifiable public registry definitions for validation.
-=======
   - `verifiablePublicRegistries` (**VerifiablePublicRegistry[]**): List of known, trusted verifiable public registry definitions for validation.
->>>>>>> 4c834798
   - `didResolver` (**Resolver**, optional): A custom [universal resolver](https://github.com/decentralized-identity/did-resolver) instance. Useful when integrating with specific resolution strategies, such as those from Credo-TS.
   - `agentContext` (**AgentContext**, mandatory): holds the global operational context of the agent, including its current runtime state, registered services, modules, dids, wallets, storage, and configuration from Credo-TS
 > **Note:** This function internally uses additional fields (like `attrs`) for recursion and processing, which are not part of the public configuration interface.
@@ -75,11 +71,7 @@
   const did = 'did:example:123456';
   const verifiablePublicRegistries = [
     {
-<<<<<<< HEAD
-      name: 'https://vpr-hostname/vpr',
-=======
       name: 'vpr:hostname:main',
->>>>>>> 4c834798
       baseurls: ['http://testTrust.com'],
       production: true,
     },
@@ -142,7 +134,7 @@
 })
 ```
 
-### ✅ Example: Agent with In-Memory Askar Wallet and DID Resolver (Generic)
+### Example: Agent with In-Memory Askar Wallet and DID Resolver (Generic)
 
 ```ts
 import { Agent, AgentContext, InitConfig } from '@credo-ts/core'
