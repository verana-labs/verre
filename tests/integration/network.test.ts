import { AskarModule } from '@credo-ts/askar'
import { Agent, AgentContext, DidDocument, DidResolverService, InitConfig } from '@credo-ts/core'
import { agentDependencies } from '@credo-ts/node'
import { ariesAskar } from '@hyperledger/aries-askar-nodejs'
import { Resolver } from 'did-resolver'
import { describe, it, beforeAll, afterAll, vi, expect } from 'vitest'

import { resolve, TrustResolutionOutcome, verifyDidAuthorization } from '../../src'
import {
  fetchMocker,
  getAskarStoreConfig,
  integrationDidDoc,
  jsonSchemaCredentialOrg,
  jsonSchemaCredentialService,
  linkedVpOrg,
  linkedVpService,
  mockDidDocumentChatbot,
  stripPublicKeys,
  verifiablePublicRegistries,
} from '../__mocks__'

/**
 * Integration Test Documentation
 *
 * This test suite validates the integration of the Verana Blockchain DID resolver and schema retrieval mechanisms.
 *
 * Mocking Strategy:
 * -----------------
 * 1. DID Resolution:
 *    - The DID resolution process is mocked using spies on both the `Resolver` and `DidResolverService` classes.
 *    - This is done to avoid making real network calls to external DID endpoints, ensuring tests are deterministic and fast.
 *    - For the self-signed DID test, the real resolver is used to verify the integration with a real DID.
 *    - For the Verana testnet integration, the resolver is mocked to return a predefined DID Document (`integrationDidDoc`).
 *
 * 2. Fetch Requests:
 *    - The `fetchMocker` utility is used to intercept and mock HTTP requests for schema and verifiable presentation documents.
 *    - This prevents actual HTTP requests to the testnet endpoints and allows us to control the returned data.
 *    - The mock responses correspond to the expected structure of service and organization schemas, as well as linked verifiable presentations.
 */

// --- Globals for test lifecycle ---
let agent: Agent

describe('Integration with Verana Blockchain', () => {
  let agentContext: AgentContext
  beforeAll(async () => {
    // Configure an in-memory wallet for the test agent
    const walletConfig = getAskarStoreConfig('InMemoryTestAgent', { inMemory: true })

    const config: InitConfig = {
      label: 'InMemoryTestAgent',
      walletConfig,
    }

    agent = new Agent({
      config,
      dependencies: agentDependencies,
      modules: {
        askar: new AskarModule({ ariesAskar }),
      },
    })

    await agent.initialize()

    // Mock global fetch
    fetchMocker.enable()

    agentContext = agent.dependencyManager.resolve(AgentContext)
  })

  afterAll(async () => {
    await agent?.shutdown()
    await agent?.wallet?.delete()
    fetchMocker.reset()
    fetchMocker.disable()
    vi.clearAllMocks()
  })

  it('should perform a full integration self signed by resolving a real DID and validating the schema', async () => {
    const did = 'did:web:dm.chatbot.demos.dev.2060.io'
    // Setup spy methods
    const resolveSpy = vi.spyOn(Resolver.prototype, 'resolve')

    const result = await resolve(did, {
<<<<<<< HEAD
      verifiablePublicRegistries,
      didResolver,
=======
>>>>>>> 6f48f306
      agentContext,
    })

    // Validate result
    expect(resolveSpy).toHaveBeenCalledTimes(1)
    expect(resolveSpy).toHaveBeenCalledWith(did)
    expect(result.verified).toEqual(true)
    expect(stripPublicKeys(JSON.parse(JSON.stringify(result.didDocument)))).toEqual(
      stripPublicKeys(mockDidDocumentChatbot),
    )
  }, 10000)

  it('should integrate with Verana testnet and retrieve the nested schema from the blockchain', async () => {
    const did = 'did:web:bcccdd780017.ngrok-free.app'

    // Create a mock object representing a didDocument
    // Mock the Resolver's resolve method to return a predefined DID Document for deterministic testing
    vi.spyOn(Resolver.prototype, 'resolve').mockImplementation(async () => {
      return {
        didResolutionMetadata: {},
        didDocumentMetadata: {},
        didDocument: integrationDidDoc,
      }
    })
    // Mock the DidResolverService's resolve method to return a constructed DidDocument instance
    vi.spyOn(DidResolverService.prototype, 'resolve').mockImplementation(async () => {
      return {
        didResolutionMetadata: {},
        didDocumentMetadata: {},
        didDocument: new DidDocument({ ...integrationDidDoc, context: integrationDidDoc['@context'] }),
      }
    })

    // Mock HTTP responses for schema and verifiable presentation endpoints to avoid real network calls
    fetchMocker.setMockResponses({
      'https://bcccdd780017.ngrok-free.app/self-tr/ecs-service-c-vp.json': {
        ok: true,
        status: 200,
        data: linkedVpService,
      },
      'https://bcccdd780017.ngrok-free.app/self-tr/ecs-org-c-vp.json': {
        ok: true,
        status: 200,
        data: linkedVpOrg,
      },
      'https://bcccdd780017.ngrok-free.app/self-tr/schemas-example-service.json': {
        ok: true,
        status: 200,
        data: jsonSchemaCredentialService,
      },
      'https://bcccdd780017.ngrok-free.app/self-tr/schemas-example-org.json': {
        ok: true,
        status: 200,
        data: jsonSchemaCredentialOrg,
      },
    })

    const result = await resolve(did, {
      verifiablePublicRegistries,
      agentContext,
    })

    // Validate result
    expect(result).toHaveProperty('didDocument')
    expect(result).toEqual(
      expect.objectContaining({
        didDocument: integrationDidDoc,
        verified: true,
        outcome: TrustResolutionOutcome.VERIFIED_TEST,
        service: {
          ...linkedVpService?.verifiableCredential?.[0]?.credentialSubject,
          issuer: did,
          schemaType: 'ecs-service',
        },
        serviceProvider: {
          ...linkedVpOrg?.verifiableCredential?.[0]?.credentialSubject,
          issuer: did,
          schemaType: 'ecs-org',
        },
      }),
    )
  }, 10000)

  it('should resolve the correct schema and permissions when a valid DID with linked services is provided', async () => {
    const did = 'did:web:bcccdd780017.ngrok-free.app'

    // Create a mock object representing a didDocument
    // Mock the Resolver's resolve method to return a predefined DID Document for deterministic testing
    vi.spyOn(Resolver.prototype, 'resolve').mockImplementation(async () => {
      return {
        didResolutionMetadata: {},
        didDocumentMetadata: {},
        didDocument: integrationDidDoc,
      }
    })

    // Mock HTTP responses for schema and verifiable presentation endpoints to avoid real network calls
    fetchMocker.setMockResponses({
      'https://bcccdd780017.ngrok-free.app/self-tr/ecs-org-c-vp.json': {
        ok: true,
        status: 200,
        data: linkedVpOrg,
      },
      'https://bcccdd780017.ngrok-free.app/self-tr/schemas-example-org.json': {
        ok: true,
        status: 200,
        data: jsonSchemaCredentialOrg,
      },
    })

    const result = await verifyDidAuthorization(did)

    // Validate result
    expect(Array.isArray(result)).toBe(true)
    expect(result).toEqual(
      expect.arrayContaining([
        expect.objectContaining({
          permissions: expect.arrayContaining([
            expect.objectContaining({
              type: 'PERMISSION_TYPE_ISSUER',
              did,
            }),
          ]),
        }),
      ]),
    )
  }, 10000)
})<|MERGE_RESOLUTION|>--- conflicted
+++ resolved
@@ -82,11 +82,8 @@
     const resolveSpy = vi.spyOn(Resolver.prototype, 'resolve')
 
     const result = await resolve(did, {
-<<<<<<< HEAD
       verifiablePublicRegistries,
       didResolver,
-=======
->>>>>>> 6f48f306
       agentContext,
     })
 
