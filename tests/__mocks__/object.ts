--- conflicted
+++ resolved
@@ -278,15 +278,6 @@
 
 export const verifiablePublicRegistries: VerifiablePublicRegistry[] = [
   {
-<<<<<<< HEAD
-    name: 'https://vpr-hostname/vpr',
-    baseurls: ['https://testTrust.com'],
-    production: true,
-  },
-  {
-    name: 'https://api.testnet.verana.network/verana',
-    baseurls: ['https://api.testnet.verana.network/verana'],
-=======
     id: 'https://vpr-hostname/vpr',
     baseUrls: ['https://testTrust.com'],
     production: true,
@@ -294,7 +285,6 @@
   {
     id: 'https://api.testnet.verana.network/verana',
     baseUrls: ['https://api.testnet.verana.network/verana'],
->>>>>>> 4c834798
     production: false,
   },
 ]
