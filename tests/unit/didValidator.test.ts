--- conflicted
+++ resolved
@@ -96,12 +96,8 @@
 
       // Execute method under test
       const result = await resolve(didSelfIssued, {
-<<<<<<< HEAD
         verifiablePublicRegistries,
         didResolver,
-=======
-        trustRegistryUrl: 'http://testTrust.org',
->>>>>>> 6f48f306
         agentContext,
       })
       expect(resolverInstanceSpy).toHaveBeenCalledWith(didSelfIssued)
@@ -247,12 +243,8 @@
 
       // Execute method under test
       const result = await resolve(didExtIssuer, {
-<<<<<<< HEAD
         verifiablePublicRegistries,
         didResolver,
-=======
-        trustRegistryUrl: 'http://testTrust.com',
->>>>>>> 6f48f306
         agentContext,
       })
       expect(resolverInstanceSpy).toHaveBeenCalledWith(didExtIssuer)
